{
  "name": "agent-todos",
  "displayName": "Agent TODOs",
  "description": "Gives VS Code agent mode planning superpowers with dynamic todo lists",
  "version": "0.0.2",
  "publisher": "digitarald",
  "preview": true,
  "icon": "icon.png",
  "repository": {
    "type": "git",
    "url": "https://github.com/digitarald/vscode-agent-todos"
  },
  "license": "MIT",
  "engines": {
    "vscode": "^1.102.0",
    "node": ">=22.0.0"
  },
  "categories": [
    "Other"
  ],
  "activationEvents": [
    "onMcpServerDefinitionProvider:digitarald.agent-todos.mcp-provider"
  ],
  "main": "./dist/extension.js",
  "contributes": {
    "commands": [
      {
        "command": "agentTodos.clearTodos",
        "title": "Clear All Todos",
        "category": "Agent TODOs",
        "icon": "$(clear-all)"
      },
      {
        "command": "agentTodos.refreshTodos",
        "title": "Refresh Todos",
        "category": "Agent TODOs",
        "icon": "$(refresh)"
      },
      {
        "command": "agentTodos.toggleTodoStatus",
        "title": "Toggle Todo Status",
        "category": "Agent TODOs",
        "icon": "$(check)"
      },
      {
        "command": "agentTodos.toggleAutoInject",
        "title": "Enable auto-inject into instructions file",
        "category": "Agent TODOs",
        "icon": "$(sync)"
      },
      {
        "command": "agentTodos.toggleAutoInjectEnabled",
        "title": "Disable auto-inject into instructions file",
        "category": "Agent TODOs",
        "icon": "$(sync)"
      },
      {
        "command": "agentTodos.toggleAutoOpenView",
        "title": "Enable auto-open view on changes",
        "category": "Agent TODOs",
        "icon": "$(eye)"
      },
      {
        "command": "agentTodos.toggleAutoOpenViewEnabled",
        "title": "Disable auto-open view on changes",
        "category": "Agent TODOs",
        "icon": "$(eye)"
      },
      {
        "command": "agentTodos.deleteTodo",
        "title": "Delete Todo",
        "category": "Agent TODOs",
        "icon": "$(trash)"
      },
      {
        "command": "agentTodos.setStatusPending",
        "title": "Set Status: Pending",
        "category": "Agent TODOs",
        "icon": "$(circle-outline)"
      },
      {
        "command": "agentTodos.setStatusInProgress",
        "title": "Set Status: In Progress",
        "category": "Agent TODOs",
        "icon": "$(sync~spin)"
      },
      {
        "command": "agentTodos.setStatusCompleted",
        "title": "Set Status: Completed",
        "category": "Agent TODOs",
        "icon": "$(pass-filled)"
      },
      {
        "command": "agentTodos.setPriorityHigh",
        "title": "Set Priority: High",
        "category": "Agent TODOs",
        "icon": "$(arrow-circle-up)"
      },
      {
        "command": "agentTodos.setPriorityMedium",
        "title": "Set Priority: Medium",
        "category": "Agent TODOs",
        "icon": "$(arrow-circle-right)"
      },
      {
        "command": "agentTodos.setPriorityLow",
        "title": "Set Priority: Low",
        "category": "Agent TODOs",
        "icon": "$(arrow-circle-down)"
      },
      {
        "command": "agentTodos.addEditAdr",
        "title": "Add/Edit ADR",
        "category": "Agent TODOs",
        "icon": "$(edit)"
      },
      {
        "command": "agentTodos.clearAdr",
        "title": "Clear ADR",
        "category": "Agent TODOs",
        "icon": "$(clear-all)"
      },
      {
        "command": "agentTodos.runTodo",
        "title": "Run Todo in Chat",
        "category": "Agent TODOs",
        "icon": "$(play)"
      },
      {
        "command": "agentTodos.startPlanning",
        "title": "Start Planning",
        "category": "Agent TODOs",
        "icon": "$(comment-discussion)"
      },
      {
        "command": "agentTodos.saveTodos",
        "title": "Save to File",
        "category": "Agent TODOs",
        "icon": "$(save)"
      },
      {
        "command": "agentTodos.loadTodos",
        "title": "Load from File",
        "category": "Agent TODOs",
        "icon": "$(folder-opened)"
      },
      {
        "command": "agentTodos.openSettings",
        "title": "Open Settings",
        "category": "Agent TODOs",
        "icon": "$(settings-gear)"
      },
      {
<<<<<<< HEAD
        "command": "agentTodos.openInstructionsFile",
        "title": "Open Instructions File",
        "category": "Agent TODOs",
        "icon": "$(file-text)"
=======
        "command": "agentTodos.showHistory",
        "title": "Show History",
        "category": "Agent TODOs",
        "icon": "$(history)"
>>>>>>> 7243a48a
      }
    ],
    "viewsContainers": {
      "activitybar": [
        {
          "id": "todos-container",
          "title": "Agent TODOs",
          "icon": "$(checklist)"
        }
      ]
    },
    "views": {
      "todos-container": [
        {
          "id": "agentTodos",
          "name": "Agent TODOs",
          "when": "true",
          "icon": "$(checklist)"
        }
      ]
    },
    "menus": {
      "view/title": [
        {
          "command": "agentTodos.clearTodos",
          "when": "view == agentTodos && agentTodos.hasTodos",
          "group": "navigation"
        },
        {
          "command": "agentTodos.refreshTodos",
          "when": "view == agentTodos",
          "group": "navigation"
        },
        {
          "command": "agentTodos.openSettings",
          "when": "view == agentTodos",
          "group": "navigation"
        },
        {
          "command": "agentTodos.saveTodos",
          "when": "view == agentTodos && agentTodos.hasTodos",
          "group": "2_file_operations"
        },
        {
          "command": "agentTodos.loadTodos",
          "when": "view == agentTodos",
          "group": "2_file_operations"
        },
        {
<<<<<<< HEAD
          "command": "agentTodos.openInstructionsFile",
          "when": "view == agentTodos && agentTodos.autoInjectEnabled",
=======
          "command": "agentTodos.showHistory",
          "when": "view == agentTodos",
>>>>>>> 7243a48a
          "group": "2_file_operations"
        }
      ],
      "view/item/context": [
        {
          "command": "agentTodos.runTodo",
          "when": "view == agentTodos && viewItem =~ /^todoItem/",
          "group": "inline@1"
        },
        {
          "command": "agentTodos.toggleTodoStatus",
          "when": "view == agentTodos && viewItem =~ /^todoItem/",
          "group": "inline@2"
        },
        {
          "command": "agentTodos.deleteTodo",
          "when": "view == agentTodos && viewItem =~ /^todoItem/",
          "group": "inline@3"
        },
        {
          "command": "agentTodos.deleteTodo",
          "when": "view == agentTodos && viewItem =~ /^todoItem/",
          "group": "3_modification"
        },
        {
          "command": "agentTodos.setStatusPending",
          "when": "view == agentTodos && viewItem =~ /^todoItem/",
          "group": "1_status"
        },
        {
          "command": "agentTodos.setStatusInProgress",
          "when": "view == agentTodos && viewItem =~ /^todoItem/",
          "group": "1_status"
        },
        {
          "command": "agentTodos.setStatusCompleted",
          "when": "view == agentTodos && viewItem =~ /^todoItem/",
          "group": "1_status"
        },
        {
          "command": "agentTodos.setPriorityHigh",
          "when": "view == agentTodos && viewItem =~ /^todoItem/",
          "group": "2_priority"
        },
        {
          "command": "agentTodos.setPriorityMedium",
          "when": "view == agentTodos && viewItem =~ /^todoItem/",
          "group": "2_priority"
        },
        {
          "command": "agentTodos.setPriorityLow",
          "when": "view == agentTodos && viewItem =~ /^todoItem/",
          "group": "2_priority"
        },
        {
          "command": "agentTodos.addEditAdr",
          "when": "view == agentTodos && viewItem =~ /^todoItem/",
          "group": "5_adr"
        },
        {
          "command": "agentTodos.clearAdr",
          "when": "view == agentTodos && viewItem =~ /^todoItem/",
          "group": "5_adr"
        }
      ]
    },
    "configuration": {
      "title": "Todos",
      "properties": {
        "agentTodos.autoInject": {
          "type": "boolean",
          "default": false,
          "description": "Automatically inject todo list into copilot instructions file and disable the List Todos tool"
        },
        "agentTodos.autoInjectFilePath": {
          "type": "string",
          "default": ".github/instructions/todos.instructions.md",
          "description": "File path for auto-inject feature. Can be relative to workspace root or absolute path."
        },
        "agentTodos.autoOpenView": {
          "type": "boolean",
          "default": true,
          "description": "Automatically open the Todos view when the todo list changes"
        }
      }
    },
    "viewsWelcome": [
      {
        "view": "agentTodos",
        "contents": "No todos yet. Start by planning your tasks.\n\n[Start Planning](command:agentTodos.startPlanning)\n\nOr add todos using the language model tools available in agent mode.",
        "when": "!agentTodos.hasTodos"
      }
    ],
    "mcpServerDefinitionProviders": [
      {
        "id": "digitarald.agent-todos.mcp-provider",
        "label": "Agent TODOs"
      }
    ]
  },
  "scripts": {
    "vscode:prepublish": "npm run package",
    "compile": "npm run check-types && npm run lint && node esbuild.js",
    "watch": "npm-run-all -p watch:*",
    "watch:esbuild": "node esbuild.js --watch",
    "watch:tsc": "tsc --noEmit --watch --project tsconfig.json",
    "package": "npm run check-types && npm run lint && node esbuild.js --production",
    "compile-tests": "tsc -p . --outDir out",
    "watch-tests": "tsc -p . -w --outDir out",
    "pretest": "npm run compile-tests && npm run compile && npm run lint",
    "check-types": "tsc --noEmit",
    "lint": "eslint src",
    "test": "vscode-test",
    "mcp-server": "node dist/mcp/standalone.js"
  },
  "dependencies": {
    "@modelcontextprotocol/sdk": "^1.16.0",
    "@vscode/extension-telemetry": "^1.0.0",
    "eventsource": "^4.0.0",
    "express": "^5.1.0",
    "node-fetch": "^3.3.2"
  },
  "devDependencies": {
    "@types/vscode": "^1.102.0",
    "@types/express": "^5.0.3",
    "@types/mocha": "^10.0.10",
    "@types/node": "^24.0.15",
    "@typescript-eslint/eslint-plugin": "^8.37.0",
    "@typescript-eslint/parser": "^8.37.0",
    "@vscode/test-cli": "^0.0.11",
    "@vscode/test-electron": "^2.5.2",
    "esbuild": "^0.25.6",
    "eslint": "^9.31.0",
    "npm-run-all": "^4.1.5",
    "typescript": "^5.8.3"
  }
}<|MERGE_RESOLUTION|>--- conflicted
+++ resolved
@@ -151,17 +151,16 @@
         "icon": "$(settings-gear)"
       },
       {
-<<<<<<< HEAD
         "command": "agentTodos.openInstructionsFile",
         "title": "Open Instructions File",
         "category": "Agent TODOs",
         "icon": "$(file-text)"
-=======
+      },
+      {
         "command": "agentTodos.showHistory",
         "title": "Show History",
         "category": "Agent TODOs",
         "icon": "$(history)"
->>>>>>> 7243a48a
       }
     ],
     "viewsContainers": {
@@ -211,13 +210,13 @@
           "group": "2_file_operations"
         },
         {
-<<<<<<< HEAD
           "command": "agentTodos.openInstructionsFile",
           "when": "view == agentTodos && agentTodos.autoInjectEnabled",
-=======
+          "group": "2_file_operations"
+        },
+        {
           "command": "agentTodos.showHistory",
           "when": "view == agentTodos",
->>>>>>> 7243a48a
           "group": "2_file_operations"
         }
       ],
