--- conflicted
+++ resolved
@@ -557,14 +557,11 @@
 			startPlanningCommand,
 			saveTodosCommand,
 			loadTodosCommand,
-<<<<<<< HEAD
 			openSettingsCommand,
 			openInstructionsFileCommand,
-			configChangeDisposable
-=======
+			configChangeDisposable,
 			showHistoryCommand,
 			openSettingsCommand
->>>>>>> 7243a48a
 		);
 
 		// MCP disposables are now added in the async initialization
